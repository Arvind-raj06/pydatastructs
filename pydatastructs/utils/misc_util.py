__all__ = [
    'TreeNode',
    'MAryTreeNode',
    'LinkedListNode',
    'BinomialTreeNode',
    'AdjacencyListGraphNode',
    'AdjacencyMatrixGraphNode',
    'GraphEdge',
    'Set',
    'CartesianTreeNode',
    'RedBlackTreeNode',
    'TrieNode',
<<<<<<< HEAD
    'SuffixNode'
=======
    'SkipNode'
>>>>>>> bcf97531
]

_check_type = lambda a, t: isinstance(a, t)
NoneType = type(None)

class Node(object):
    """
    Abstract class representing a node.
    """
    pass

class TreeNode(Node):
    """
    Represents node in trees.

    Parameters
    ==========

    key
        Required for comparison operations.
    data
        Any valid data to be stored in the node.
    left: int
        Optional, index of the left child node.
    right: int
        Optional, index of the right child node.
    """

    __slots__ = ['key', 'data', 'left', 'right', 'is_root',
                 'height', 'parent', 'size']

    @classmethod
    def methods(cls):
        return ['__new__', '__str__']

    def __new__(cls, key, data=None):
        obj = Node.__new__(cls)
        obj.data, obj.key = data, key
        obj.left, obj.right, obj.parent, obj.height, obj.size = \
            None, None, None, 0, 1
        obj.is_root = False
        return obj

    def __str__(self):
        """
        Used for printing.
        """
        return str((self.left, self.key, self.data, self.right))

class CartesianTreeNode(TreeNode):
    """
    Represents node in cartesian trees.

    Parameters
    ==========

    key
        Required for comparison operations.
    data
        Any valid data to be stored in the node.
    priority: int
        An integer value for heap property.

    """
    __slots__ = ['key', 'data', 'priority']

    def __new__(cls, key, priority, data=None):
        obj = TreeNode.__new__(cls, key, data)
        obj.priority = priority
        return obj

    def __str__(self):
        """
        Used for printing.
        """
        return str((self.left, self.key, self.priority, self.data, self.right))

class RedBlackTreeNode(TreeNode):
    """
    Represents node in red-black trees.

    Parameters
    ==========

    key
        Required for comparison operations.
    data
        Any valid data to be stored in the node.
    color
        0 for black and 1 for red.

    """
    __slots__ = ['key', 'data', 'color']

    @classmethod
    def methods(cls):
        return ['__new__']

    def __new__(cls, key, data=None):
        obj = TreeNode.__new__(cls, key, data)
        obj.color = 1
        return obj

class BinomialTreeNode(TreeNode):
    """
    Represents node in binomial trees.

    Parameters
    ==========

    key
        Required for comparison operations.
    data
        Any valid data to be stored in the node.

    Note
    ====

    The following are the data members of the class:

    parent: BinomialTreeNode
        A reference to the BinomialTreeNode object
        which is a prent of this.
    children: DynamicOneDimensionalArray
        An array of references to BinomialTreeNode objects
        which are children this node.
    is_root: bool, by default, False
        If the current node is a root of the tree then
        set it to True otherwise False.
    """
    __slots__ = ['parent', 'key', 'children', 'data', 'is_root']

    @classmethod
    def methods(cls):
        return ['__new__', 'add_children', '__str__']

    def __new__(cls, key, data=None):
        from pydatastructs.linear_data_structures.arrays import DynamicOneDimensionalArray
        obj = Node.__new__(cls)
        obj.data, obj.key = data, key
        obj.children, obj.parent, obj.is_root = (
        DynamicOneDimensionalArray(BinomialTreeNode, 0),
        None,
        False
        )
        return obj

    def add_children(self, *children):
        """
        Adds children of current node.
        """
        for child in children:
            self.children.append(child)
            child.parent = self

    def __str__(self):
        """
        For printing the key and data.
        """
        return str((self.key, self.data))

class MAryTreeNode(TreeNode):
    """
    Represents node in an M-ary trees.

    Parameters
    ==========

    key
        Required for comparison operations.
    data
        Any valid data to be stored in the node.

    Note
    ====

    The following are the data members of the class:

    children: DynamicOneDimensionalArray
        An array of indices which stores the children of
        this node in the M-ary tree array
    is_root: bool, by default, False
        If the current node is a root of the tree then
        set it to True otherwise False.
    """
    __slots__ = ['key', 'children', 'data', 'is_root']

    @classmethod
    def methods(cls):
        return ['__new__', 'add_children', '__str__']

    def __new__(cls, key, data=None):
        from pydatastructs.linear_data_structures.arrays import DynamicOneDimensionalArray
        obj = Node.__new__(cls)
        obj.data = data
        obj.key = key
        obj.is_root = False
        obj.children = DynamicOneDimensionalArray(int, 0)
        return obj

    def add_children(self, *children):
        """
        Adds children of current node.
        """
        for child in children:
            self.children.append(child)

    def __str__(self):
        return str((self.key, self.data))


class LinkedListNode(Node):
    """
    Represents node in linked lists.

    Parameters
    ==========

    key
        Any valid identifier to uniquely
        identify the node in the linked list.
    data
        Any valid data to be stored in the node.
    links
        List of names of attributes which should be used as links to other nodes.
    addrs
        List of address of nodes to be assigned to each of the attributes in links.
    """
    @classmethod
    def methods(cls):
        return ['__new__', '__str__']

    def __new__(cls, key, data=None, links=None, addrs=None):
        if links is None:
            links = ['next']
        if addrs is None:
            addrs = [None]
        obj = Node.__new__(cls)
        obj.key = key
        obj.data = data
        for link, addr in zip(links, addrs):
            obj.__setattr__(link, addr)
        obj.__slots__ = ['key', 'data'] + links
        return obj

    def __str__(self):
        return str((self.key, self.data))

class SkipNode(Node):
    """
    Represents node in linked lists.

    Parameters
    ==========

    key
        Any valid identifier to uniquely
        identify the node in the skip list.
    data
        Any valid data to be stored in the node.
    next
        Reference to the node lying just forward to the current node.
        Optional, by default, None.
    down
        Reference to the node lying just below the current node.
        Optional, by default, None.
    """

    __slots__ = ['key', 'data', 'next', 'down']

    def __new__(cls, key, data=None, next=None, down=None):
        obj = Node.__new__(cls)
        obj.key, obj.data = key, data
        obj.next, obj.down = next, down
        return obj

    def __str__(self):
        return str((self.key, self.data))

class GraphNode(Node):
    """
    Abastract class for graph nodes/vertices.
    """
    def __str__(self):
        return str((self.name, self.data))

class AdjacencyListGraphNode(GraphNode):
    """
    Represents nodes for adjacency list implementation
    of graphs.

    Parameters
    ==========

    name: str
        The name of the node by which it is identified
        in the graph. Must be unique.
    data
        The data to be stored at each graph node.
    adjacency_list: list
        Any valid iterator to initialize the adjacent
        nodes of the current node.
        Optional, by default, None
    """
    @classmethod
    def methods(cls):
        return ['__new__', 'add_adjacent_node',
                'remove_adjacent_node']

    def __new__(cls, name, data=None, adjacency_list=None):
        obj = GraphNode.__new__(cls)
        obj.name, obj.data = str(name), data
        obj._impl = 'adjacency_list'
        if adjacency_list is not None:
            for node in adjacency_list:
                obj.__setattr__(node.name, node)
        obj.adjacent = adjacency_list if adjacency_list is not None \
                       else []
        return obj

    def add_adjacent_node(self, name, data=None):
        """
        Adds adjacent node to the current node's
        adjacency list with given name and data.
        """
        if hasattr(self, name):
            getattr(self, name).data = data
        else:
            new_node = AdjacencyListGraphNode(name, data)
            self.__setattr__(new_node.name, new_node)
            self.adjacent.append(new_node.name)

    def remove_adjacent_node(self, name):
        """
        Removes node with given name from
        adjacency list.
        """
        if not hasattr(self, name):
            raise ValueError("%s is not adjacent to %s"%(name, self.name))
        self.adjacent.remove(name)
        delattr(self, name)

class AdjacencyMatrixGraphNode(GraphNode):
    """
    Represents nodes for adjacency matrix implementation
    of graphs.

    Parameters
    ==========

    name: str
        The index of the node in the AdjacencyMatrix.
    data
        The data to be stored at each graph node.
    """
    __slots__ = ['name', 'data']

    @classmethod
    def methods(cls):
        return ['__new__']

    def __new__(cls, name, data=None):
        obj = GraphNode.__new__(cls)
        obj.name, obj.data, obj.is_connected = \
            str(name), data, None
        obj._impl = 'adjacency_matrix'
        return obj

class GraphEdge(object):
    """
    Represents the concept of edges in graphs.

    Parameters
    ==========

    node1: GraphNode or it's child classes
        The source node of the edge.
    node2: GraphNode or it's child classes
        The target node of the edge.
    """
    @classmethod
    def methods(cls):
        return ['__new__', '__str__']

    def __new__(cls, node1, node2, value=None):
        obj = object.__new__(cls)
        obj.source, obj.target = node1, node2
        obj.value = value
        return obj

    def __str__(self):
        return str((self.source.name, self.target.name))

class Set(object):
    """
    Represents a set in a forest of disjoint sets.

    Parameters
    ==========

    key: Hashable python object
        The key which uniquely identifies
        the set.
    data: Python object
        The data to be stored in the set.
    """

    __slots__ = ['parent', 'size', 'key', 'data']

    @classmethod
    def methods(cls):
        return ['__new__']

    def __new__(cls, key, data=None):
        obj = object.__new__(cls)
        obj.key = key
        obj.data = data
        obj.parent, obj.size = [None]*2
        return obj

class TrieNode(Node):
    """
    Represents nodes in the trie data structure.

    Parameters
    ==========

    char: The character stored in the current node.
          Optional, by default None.
    """

    __slots__ = ['char', '_children', 'is_terminal']

    @classmethod
    def methods(cls):
        return ['__new__', 'add_child', 'get_child', 'remove_child']

    def __new__(cls, char=None):
        obj = Node.__new__(cls)
        obj.char = char
        obj._children = {}
        obj.is_terminal = False
        return obj

    def add_child(self, trie_node) -> None:
        self._children[trie_node.char] = trie_node

    def get_child(self, char: str):
        return self._children.get(char, None)

    def remove_child(self, char: str) -> None:
        self._children.pop(char)

def _comp(u, v, tcomp):
    """
    Overloaded comparator for comparing
    two values where any one of them can be
    `None`.
    """
    if u is None and v is not None:
        return False
    elif u is not None and v is None:
        return True
    elif u is None and v is None:
        return False
    else:
        return tcomp(u, v)

class SuffixNode(Node):
    """
    Represents nodes in the suffix tree data structure.

    Parameters
    ==========

    string: The string to be stored in the tree.
          Optional, by default None.
    list: A list of strings to be stored in suffix tree.
          Optional, by default None.
    """

    __slots__ = ['_suffix_link', 'transition_links', 'idx', 'depth', 'parent', 'generalized_idxs']

    def __new__(cls, idx=-1, parentNode=None, depth=-1):
        obj = object.__new__(cls)
        obj._suffix_link = None
        obj.transition_links = {}
        obj.idx = idx
        obj.depth = depth
        obj.parent = parentNode
        obj.generalized_idxs = {}
        return obj

    def _add_suffix_link(self, snode):
        self._suffix_link = snode

    def _get_suffix_link(self):
        if self._suffix_link is not None:
            return self._suffix_link
        else:
            return False

    def _get_transition_link(self, suffix):
        return False if suffix not in self.transition_links else self.transition_links[suffix]

    def _add_transition_link(self, snode, suffix):
        self.transition_links[suffix] = snode

    def _has_transition(self, suffix):
        return suffix in self.transition_links

    def is_leaf(self):
        return len(self.transition_links) == 0

    def _traverse(self, f):
        for node in self.transition_links.values():
            node._traverse(f)
        f(self)

    def _get_leaves(self):
        if self.is_leaf():
            return {self}
        else:
            return {x for n in self.transition_links.values() for x in n._get_leaves()}<|MERGE_RESOLUTION|>--- conflicted
+++ resolved
@@ -10,11 +10,8 @@
     'CartesianTreeNode',
     'RedBlackTreeNode',
     'TrieNode',
-<<<<<<< HEAD
-    'SuffixNode'
-=======
+    'SuffixNode',
     'SkipNode'
->>>>>>> bcf97531
 ]
 
 _check_type = lambda a, t: isinstance(a, t)
